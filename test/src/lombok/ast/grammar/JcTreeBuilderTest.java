--- conflicted
+++ resolved
@@ -46,65 +46,11 @@
 public class JcTreeBuilderTest extends TreeBuilderTest<JCTree> {
 	@Test
 	public boolean testJavaCompiler(Source source) throws Exception {
-<<<<<<< HEAD
 		return testCompiler(source);
 	}
 	
 	protected String convertToString(JCTree tree) {
-		JcTreePrinter printer = new JcTreePrinter();
-=======
-		if (source.getName().compareToIgnoreCase("C") > 0) {
-			return false;
-		}
-
-		String javacString = convertToString(parseWithJavac(source));
-
-		source.parseCompilationUnit();
-		if (!source.getProblems().isEmpty()) {
-			StringBuilder message = new StringBuilder();
-			for (ParseProblem p : source.getProblems()) {
-				message.append(p.toString());
-				message.append("\n");
-			}
-			printDebugInformation(source, javacString, null);
-			fail(message.toString());
-		}
-		
-		String lombokString;
-		try {
-			lombokString = convertToString(parseWithLombok(source));
-		} catch (Exception e) {
-			printDebugInformation(source, javacString, null);
-			throw e;
-		} catch (Error e) {
-			printDebugInformation(source, javacString, null);
-			throw e;
-		}
-		
-		if (!javacString.equals(lombokString)) {
-			printDebugInformation(source, javacString, lombokString);
-		}
-		
-		assertEquals(javacString, lombokString);
-		return true;
-	}
-
-	private void printDebugInformation(Source source, String javacString, String lombokString) {
-		String name = source.getName();
-		System.out.printf("==== Processing %s ====\n", name);
-		System.out.println(source.getRawInput());
-		System.out.println("=========== Expected ============");
-		System.out.println(javacString);
-		if (lombokString != null) {
-			System.out.println("============ Actual =============");
-			System.out.println(lombokString);
-		}
-		System.out.printf("======= End of %s =======\n", name);
-	}
-	
-	private String convertToString(JCTree tree) {
 		JcTreePrinter printer = new JcTreePrinter(true);
->>>>>>> c7075e58
 		tree.accept(printer);
 		String string = printer.toString();
 		return string;
